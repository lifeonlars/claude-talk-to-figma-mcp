--- conflicted
+++ resolved
@@ -144,31 +144,18 @@
    git clone https://github.com/arinspunk/claude-talk-to-figma-mcp.git
    cd claude-talk-to-figma-mcp
    bun install
-<<<<<<< HEAD
    ```
-
-3. Build the project:
-
-   Run the appropriate command based on your operating system:
+   run the appropriate command based on your operating system:
    - **macOs / Linux**
-   
-    ```bash
+   ```bash
    bun run build
    ```
-
    - **Windows**
    ```bash
    bun run build:win
    ```
 
-
-4. Configure the MCP in Claude Desktop:
-=======
-   bun run build
-   ```
-
 2. **Configure Claude Desktop**:
->>>>>>> 66e119b9
    ```bash
    bun run configure-claude
    ```
